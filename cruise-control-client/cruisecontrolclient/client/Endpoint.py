# Copyright 2019 LinkedIn Corp. Licensed under the BSD 2-Clause License (the "License").
# See License in the project root for license information.

# For tighter subclass inheritance
from abc import ABCMeta

# To allow us to make use of the Parameter convenience class
import cruisecontrolclient.client.CCParameter as CCParameter

# To allow us to make more-precise type hints
from typing import Callable, ClassVar, Dict, List, Tuple, Union


class AbstractEndpoint(metaclass=ABCMeta):
    """
    An abstract representation of a cruise-control endpoint.

    Note that this class also provides methods for returning a correctly-
    concatenated endpoint with parameters.
    """

    # A string, like 'load' or 'state'
    # Meant to match those enumerated Strings at:
    # https://github.com/linkedin/cruise-control/blob/master/cruise-control/src/main/java/com/linkedin/kafka/cruisecontrol/servlet/EndPoint.java#L15
    name: ClassVar[str]

    # A human-readable string that describes this endpoint
    description: ClassVar[str]

    # A string, like 'GET' or 'POST'
    http_method: ClassVar[str]

    # Whether this endpoint can mutate the kafka cluster via a proposal execution.
    #
    # Primarily, this flag is intended to signal to users of this client
    # when they may need to perform de-conflict checks on the targeted kafka cluster.
    can_execute_proposal: ClassVar[bool]

    # An ordered collection of the known Parameter classes that can be instantiated for this Endpoint.
    available_Parameters: ClassVar[Tuple[CCParameter.AbstractParameter]]

    # Define a convenience data structure to help in programmatically building CLIs
    argparse_properties: ClassVar[Dict[str, Union[Tuple[str], Dict[str, str]]]] = \
        {
            'args': (),
            'kwargs': {}
        }

    def __init__(self):
        # A mapping of 'parameter' strings
        self.parameter_name_to_available_Parameters: Dict[
            str, Callable[[Union[str, int, bool]], CCParameter.AbstractParameter]] = \
            {ap.name: ap for ap in self.available_Parameters}

        # Stores the instantiated Parameters for this Endpoint.
        #
        # As parameters are added via add_param, if their 'parameter'
        self.parameter_name_to_instantiated_Parameters: Dict[str, CCParameter.AbstractParameter] = {}

        # Stores the URL parameters for which there is no Parameter class defined.
        #
        # This is intended to future-proof against cruise-control adding new
        # parameters before this client has a chance to implement them.
        self.parameter_name_to_value: Dict[str, str] = {}

    def add_param(self, parameter_name: str, value: Union[str, int, bool]) -> None:
        """
        Adds this parameter to this Endpoint, overriding any previous value-definition
        for this parameter.

        If the supplied 'parameter' matches one of the known Parameters for this
        Endpoint, that Parameter will be instantiated and its value validated.
        If the supplied value is not valid, Parameter will raise a ValueError.

        If the supplied 'parameter' does not match one of the known Parameters
        for this Endpoint, that 'parameter': 'value' mapping will be added to
        self.parameter_name_to_value without validation.

        :param parameter_name:
        :param value:
        :return:
        """
        if parameter_name in self.parameter_name_to_available_Parameters:
            Parameter_to_instantiate = self.parameter_name_to_available_Parameters[parameter_name]
            self.parameter_name_to_instantiated_Parameters[parameter_name] = Parameter_to_instantiate(value)
        else:
            self.parameter_name_to_value[parameter_name] = value

    def get_value(self, parameter_name: str) -> Union[str, None]:
        """
        Returns value if this parameter exists in this endpoint.

        Returns None otherwise

        :param parameter_name:
        :return:
        """
        if parameter_name in self.parameter_name_to_instantiated_Parameters:
            return self.parameter_name_to_instantiated_Parameters[parameter_name].value
        elif parameter_name in self.parameter_name_to_value:
            return self.parameter_name_to_value[parameter_name]
        else:
            return None

    def has_param(self, parameter_name: str) -> bool:
        """
        Returns True if this endpoint already has this parameter, False otherwise.

        :param parameter_name:
        :return:
        """
        return parameter_name in self.parameter_name_to_instantiated_Parameters or parameter_name in self.parameter_name_to_value

    def remove_param(self, parameter_name: str) -> None:
        """
        Remove this parameter from this Endpoint.

        If the supplied 'parameter' matches one of the known Parameters for this
        Endpoint, that Parameter will be removed from self.parameter_name_to_instantiated_Parameters.

        If the supplied 'parameter' does not match one of the known Parameters
        for this Endpoint, that 'parameter': 'value' mapping will be removed from
        self.parameter_name_to_value, if present.

        :param parameter_name:
        :return:
        """
        if parameter_name in self.parameter_name_to_instantiated_Parameters:
            self.parameter_name_to_instantiated_Parameters.pop(parameter_name)
        elif parameter_name in self.parameter_name_to_value:
            self.parameter_name_to_value.pop(parameter_name)

    def get_composed_params(self) -> Dict[str, Union[bool, int, str]]:
        """
        Returns a requests-compatible dictionary of this Endpoint's current parameters.

        :return: A dict like:
            {'json': True,
             'allow_capacity_estimation': False}
        """
        # All parameter:value mappings that have been specified for this endpoint.
        #
        # First, add the parameter=value pairs from the Parameters we could instantiate.
        # Next, add (or override) with the parameter=value pairs that were explicitly defined.
        combined_parameter_to_value = {}

        # Update our mapping with parameter: value pairs from Parameter objects
        if self.parameter_name_to_instantiated_Parameters:
            combined_parameter_to_value.update(
                {name: ip.value for name, ip in self.parameter_name_to_instantiated_Parameters.items()})
        # Update our mapping with parameter: value pairs that lack Parameter objects
        if self.parameter_name_to_value:
            combined_parameter_to_value.update(self.parameter_name_to_value)

        return combined_parameter_to_value


class AddBrokerEndpoint(AbstractEndpoint):
    name = "add_broker"
    description = "Move partitions to the specified brokers, according to the specified goals"
    http_method = "POST"
    can_execute_proposal = True
    available_Parameters = (
        CCParameter.AllowCapacityEstimationParameter,
        CCParameter.BrokerIdParameter,
        CCParameter.ConcurrentLeaderMovementsParameter,
        CCParameter.ConcurrentPartitionMovementsPerBrokerParameter,
        CCParameter.DryRunParameter,
        CCParameter.ExcludeRecentlyDemotedBrokersParameter,
        CCParameter.ExcludeRecentlyRemovedBrokersParameter,
        CCParameter.ExcludedTopicsParameter,
        CCParameter.GoalsParameter,
        CCParameter.JSONParameter,
        CCParameter.ReasonParameter,
        CCParameter.ReviewIDParameter,
        CCParameter.ReplicaMovementStrategiesParameter,
        CCParameter.SkipHardGoalCheckParameter,
        CCParameter.ThrottleRemovedBrokerParameter,
        CCParameter.UseReadyDefaultGoalsParameter,
        CCParameter.VerboseParameter
    )
    argparse_properties = {
        'args': (name,),
        'kwargs': dict(aliases=['add_brokers', 'add-broker', 'add-brokers'], help=description)
    }

    def __init__(self, broker_ids: Union[str, List[str]]):
        AbstractEndpoint.__init__(self)
        self.add_param("brokerid", broker_ids)


class AdminEndpoint(AbstractEndpoint):
    name = "admin"
    description = "Used to change runtime configurations on the cruise-control server itself"
    http_method = "POST"
    can_execute_proposal = False
    available_Parameters = (
        CCParameter.ConcurrentLeaderMovementsParameter,
        CCParameter.ConcurrentPartitionMovementsPerBrokerParameter,
        CCParameter.DisableSelfHealingForParameter,
        CCParameter.DropRecentlyDemotedBrokersParameter,
        CCParameter.DropRecentlyRemovedBrokersParameter,
        CCParameter.EnableSelfHealingForParameter,
        CCParameter.JSONParameter,
        CCParameter.ReviewIDParameter,
    )
    argparse_properties = {
        'args': (name,),
        'kwargs': dict(help=description)
    }


class BootstrapEndpoint(AbstractEndpoint):
    name = "bootstrap"
    description = "Bootstrap the load monitor"
    http_method = "GET"
    can_execute_proposal = False
    available_Parameters = (
        CCParameter.ClearMetricsParameter,
        CCParameter.EndParameter,
        CCParameter.JSONParameter,
        CCParameter.StartParameter
    )
    argparse_properties = {
        'args': (name,),
        'kwargs': dict(help=description)
    }


class DemoteBrokerEndpoint(AbstractEndpoint):
    name = "demote_broker"
    description = "Remove leadership and preferred leadership from the specified brokers"
    http_method = "POST"
    can_execute_proposal = True
    available_Parameters = (
        CCParameter.AllowCapacityEstimationParameter,
        CCParameter.BrokerIdParameter,
        CCParameter.ConcurrentLeaderMovementsParameter,
        CCParameter.DryRunParameter,
        CCParameter.ExcludeFollowerDemotionParameter,
        CCParameter.ExcludeRecentlyDemotedBrokersParameter,
        CCParameter.JSONParameter,
        CCParameter.ReasonParameter,
        CCParameter.ReplicaMovementStrategiesParameter,
        CCParameter.ReviewIDParameter,
        CCParameter.SkipURPDemotionParameter,
        CCParameter.VerboseParameter
    )
    argparse_properties = {
        'args': (name,),
        'kwargs': dict(aliases=['demote_brokers', 'demote-broker', 'demote-brokers'], help=description)
    }

    def __init__(self, broker_ids: Union[str, List[str]]):
        AbstractEndpoint.__init__(self)
        self.add_param("brokerid", broker_ids)


class FixOfflineReplicasEndpoint(AbstractEndpoint):
    # Warning, this Endpoint is only supported in kafka 1.1 and above
    name = "fix_offline_replicas"
    description = "Fixes the offline replicas in the cluster (kafka 1.1+ only)"
    http_method = "POST"
    can_execute_proposal = True
    available_Parameters = (
<<<<<<< HEAD
        CCParameter.ReasonParameter,
=======
        CCParameter.AllowCapacityEstimationParameter,
        CCParameter.ConcurrentLeaderMovementsParameter,
        CCParameter.ConcurrentPartitionMovementsPerBrokerParameter,
        CCParameter.DryRunParameter,
        CCParameter.ExcludeRecentlyDemotedBrokersParameter,
        CCParameter.ExcludeRecentlyRemovedBrokersParameter,
        CCParameter.ExcludedTopicsParameter,
        CCParameter.GoalsParameter,
        CCParameter.JSONParameter,
        CCParameter.ReasonParameter,
        CCParameter.ReplicaMovementStrategiesParameter,
>>>>>>> 5c3af727
        CCParameter.ReviewIDParameter,
        CCParameter.SkipHardGoalCheckParameter,
        CCParameter.UseReadyDefaultGoalsParameter,
        CCParameter.VerboseParameter
    )
    argparse_properties = {
        'args': (name,),
        'kwargs': dict(aliases=[name.replace('_', '-')], help=description)
    }


class KafkaClusterStateEndpoint(AbstractEndpoint):
    name = "kafka_cluster_state"
    description = "Get under-replicated and offline partitions (and under MinISR partitions in kafka 2.0+)"
    http_method = "GET"
    can_execute_proposal = False
    available_Parameters = (
        CCParameter.JSONParameter,
        CCParameter.VerboseParameter
    )
    argparse_properties = {
        'args': (name,),
        'kwargs': dict(aliases=[name.replace('_', '-')], help=description)
    }


class LoadEndpoint(AbstractEndpoint):
    name = "load"
    description = "Get the load on each kafka broker"
    http_method = "GET"
    can_execute_proposal = False
    available_Parameters = (
        CCParameter.AllowCapacityEstimationParameter,
        CCParameter.JSONParameter,
        CCParameter.TimeParameter
    )
    argparse_properties = {
        'args': (name,),
        'kwargs': dict(help=description)
    }

    def __init__(self):
        AbstractEndpoint.__init__(self)


class PartitionLoadEndpoint(AbstractEndpoint):
    name = "partition_load"
    description = "Get the resource load for each partition"
    http_method = "GET"
    can_execute_proposal = False
    available_Parameters = (
        CCParameter.AllowCapacityEstimationParameter,
        CCParameter.EndParameter,
        CCParameter.EntriesParameter,
        CCParameter.JSONParameter,
        CCParameter.MaxLoadParameter,
        CCParameter.MinValidPartitionRatioParameter,
        CCParameter.PartitionParameter,
        CCParameter.ResourceParameter,
        CCParameter.StartParameter,
        CCParameter.TopicParameter
    )
    argparse_properties = {
        'args': (name,),
        'kwargs': dict(aliases=[name.replace('_', '-')], help=description)
    }


class PauseSamplingEndpoint(AbstractEndpoint):
    name = "pause_sampling"
    description = "Pause metrics load sampling"
    http_method = "POST"
    can_execute_proposal = False
    available_Parameters = (
        CCParameter.JSONParameter,
        CCParameter.ReasonParameter,
        CCParameter.ReviewIDParameter,
    )
    argparse_properties = {
        'args': (name,),
        'kwargs': dict(aliases=[name.replace('_', '-')], help=description)
    }


class ProposalsEndpoint(AbstractEndpoint):
    name = "proposals"
    description = "Get current proposals"
    http_method = "GET"
    can_execute_proposal = False
    available_Parameters = (
        CCParameter.AllowCapacityEstimationParameter,
        CCParameter.DataFromParameter,
        CCParameter.ExcludeRecentlyDemotedBrokersParameter,
        CCParameter.ExcludeRecentlyRemovedBrokersParameter,
        CCParameter.ExcludedTopicsParameter,
        CCParameter.GoalsParameter,
        CCParameter.IgnoreProposalCacheParameter,
        CCParameter.JSONParameter,
        CCParameter.UseReadyDefaultGoalsParameter,
        CCParameter.VerboseParameter
    )
    argparse_properties = {
        'args': (name,),
        'kwargs': dict(help=description)
    }


class RebalanceEndpoint(AbstractEndpoint):
    name = "rebalance"
    description = "Rebalance the partition distribution in the kafka cluster, according to the specified goals"
    http_method = "POST"
    can_execute_proposal = True
    available_Parameters = (
        CCParameter.AllowCapacityEstimationParameter,
        CCParameter.ConcurrentLeaderMovementsParameter,
        CCParameter.ConcurrentPartitionMovementsPerBrokerParameter,
        CCParameter.DestinationBrokerIdsParameter,
        CCParameter.DryRunParameter,
        CCParameter.ExcludeRecentlyDemotedBrokersParameter,
        CCParameter.ExcludeRecentlyRemovedBrokersParameter,
        CCParameter.ExcludedTopicsParameter,
        CCParameter.GoalsParameter,
        CCParameter.IgnoreProposalCacheParameter,
        CCParameter.JSONParameter,
        CCParameter.ReasonParameter,
        CCParameter.ReplicaMovementStrategiesParameter,
        CCParameter.ReviewIDParameter,
        CCParameter.SkipHardGoalCheckParameter,
        CCParameter.UseReadyDefaultGoalsParameter,
        CCParameter.VerboseParameter
    )
    argparse_properties = {
        'args': (name,),
        'kwargs': dict(help=description)
    }

    def __init__(self):
        AbstractEndpoint.__init__(self)


class RemoveBrokerEndpoint(AbstractEndpoint):
    name = "remove_broker"
    description = "Remove all partitions from the specified brokers, according to the specified goals"
    http_method = "POST"
    can_execute_proposal = True
    available_Parameters = (
        CCParameter.AllowCapacityEstimationParameter,
        CCParameter.BrokerIdParameter,
        CCParameter.ConcurrentLeaderMovementsParameter,
        CCParameter.ConcurrentPartitionMovementsPerBrokerParameter,
        CCParameter.DestinationBrokerIdsParameter,
        CCParameter.DryRunParameter,
        CCParameter.ExcludeRecentlyDemotedBrokersParameter,
        CCParameter.ExcludeRecentlyRemovedBrokersParameter,
        CCParameter.ExcludedTopicsParameter,
        CCParameter.GoalsParameter,
        CCParameter.JSONParameter,
        CCParameter.ReasonParameter,
        CCParameter.ReplicaMovementStrategiesParameter,
        CCParameter.ReviewIDParameter,
        CCParameter.SkipHardGoalCheckParameter,
        CCParameter.ThrottleRemovedBrokerParameter,
        CCParameter.UseReadyDefaultGoalsParameter,
        CCParameter.VerboseParameter
    )
    argparse_properties = {
        'args': (name,),
        'kwargs': dict(aliases=['remove_brokers', 'remove-broker', 'remove-brokers'], help=description)
    }

    def __init__(self, broker_ids: Union[str, List[str]]):
        AbstractEndpoint.__init__(self)
        self.add_param("brokerid", broker_ids)


class ResumeSamplingEndpoint(AbstractEndpoint):
    name = "resume_sampling"
    description = "Resume metrics load sampling"
    http_method = "POST"
    can_execute_proposal = False
    available_Parameters = {
        CCParameter.JSONParameter,
        CCParameter.ReasonParameter,
        CCParameter.ReviewIDParameter,
    }
    argparse_properties = {
        'args': (name,),
        'kwargs': dict(aliases=[name.replace('_', '-')], help=description)
    }


class ReviewEndpoint(AbstractEndpoint):
    name = "review"
    description = "Create, approve, or discard reviews"
    http_method = "POST"
    can_execute_proposal = False
    available_Parameters = (
        CCParameter.ApproveParameter,
        CCParameter.DiscardParameter,
        CCParameter.JSONParameter,
        CCParameter.ReasonParameter
    )
    argparse_properties = {
        'args': (name,),
        'kwargs': dict(help=description)
    }


class ReviewBoardEndpoint(AbstractEndpoint):
    name = "review_board"
    description = "View already-created reviews"
    http_method = "GET"
    can_execute_proposal = False
    available_Parameters = (
        CCParameter.JSONParameter,
        CCParameter.ReviewIDsParameter
    )
    argparse_properties = {
        'args': (name,),
        'kwargs': dict(aliases=[name.replace('_', '-')], help=description)
    }


class StateEndpoint(AbstractEndpoint):
    name = "state"
    description = "Get the state of cruise control"
    http_method = "GET"
    can_execute_proposal = False
    available_Parameters = (
        CCParameter.JSONParameter,
        CCParameter.SubstatesParameter,
        CCParameter.SuperVerboseParameter,
        CCParameter.VerboseParameter
    )
    argparse_properties = {
        'args': (name,),
        'kwargs': dict(help=description)
    }

    def __init__(self):
        AbstractEndpoint.__init__(self)
        # Note that we most often want the executor substate, so set that
        # as a default parameter
        self.add_param("substates", "executor")


class StopProposalExecutionEndpoint(AbstractEndpoint):
    name = "stop_proposal_execution"
    description = "Stop the currently-executing proposal"
    http_method = "POST"
    can_execute_proposal = False
    available_Parameters = (
        CCParameter.JSONParameter,
        CCParameter.ReviewIDParameter,
    )
    argparse_properties = {
        'args': (name,),
        'kwargs': dict(aliases=[name.replace('_', '-'), 'stop'], help=description)
    }


class TopicConfigurationEndpoint(AbstractEndpoint):
    name = "topic_configuration"
    description = "Update the configuration of the specified topics"
    http_method = "POST"
    can_execute_proposal = True
    available_Parameters = (
        CCParameter.AllowCapacityEstimationParameter,
        CCParameter.ConcurrentLeaderMovementsParameter,
        CCParameter.ConcurrentPartitionMovementsPerBrokerParameter,
        CCParameter.DryRunParameter,
        CCParameter.ExcludeRecentlyDemotedBrokersParameter,
        CCParameter.ExcludeRecentlyRemovedBrokersParameter,
        CCParameter.GoalsParameter,
        CCParameter.JSONParameter,
<<<<<<< HEAD
        CCParameter.SkipHardGoalCheckParameter,
        CCParameter.SkipRackAwarenessCheckParameter,
        CCParameter.ReasonParameter,
=======
>>>>>>> 5c3af727
        CCParameter.ReplicaMovementStrategiesParameter,
        CCParameter.ReplicationFactorParameter,
        CCParameter.ReviewIDParameter,
        CCParameter.SkipHardGoalCheckParameter,
        CCParameter.SkipRackAwarenessCheckParameter,
        CCParameter.TopicParameter,
        CCParameter.VerboseParameter
    )
    argparse_properties = {
        'args': (name,),
        'kwargs': dict(aliases=[name.replace('_', '-')], help=description)
    }


class TrainEndpoint(AbstractEndpoint):
    name = "train"
    description = "Train the linear regression model"
    http_method = "GET"
    can_execute_proposal = False
    available_Parameters = (
        CCParameter.EndParameter,
        CCParameter.JSONParameter,
        CCParameter.StartParameter
    )
    argparse_properties = {
        'args': (name,),
        'kwargs': dict(help=description)
    }


class UserTasksEndpoint(AbstractEndpoint):
    name = "user_tasks"
    description = "Get the recent user tasks from cruise control"
    http_method = "GET"
    can_execute_proposal = False
    available_Parameters = (
        CCParameter.ClientIdsParameter,
        CCParameter.EndpointsParameter,
        CCParameter.EntriesParameter,
        CCParameter.JSONParameter,
        CCParameter.TypesParameter,
        CCParameter.UserTaskIdsParameter
    )
    argparse_properties = {
        'args': (name,),
        'kwargs': dict(aliases=['user_task', 'user-tasks', 'user-task'], help=description)
    }<|MERGE_RESOLUTION|>--- conflicted
+++ resolved
@@ -263,9 +263,6 @@
     http_method = "POST"
     can_execute_proposal = True
     available_Parameters = (
-<<<<<<< HEAD
-        CCParameter.ReasonParameter,
-=======
         CCParameter.AllowCapacityEstimationParameter,
         CCParameter.ConcurrentLeaderMovementsParameter,
         CCParameter.ConcurrentPartitionMovementsPerBrokerParameter,
@@ -277,7 +274,6 @@
         CCParameter.JSONParameter,
         CCParameter.ReasonParameter,
         CCParameter.ReplicaMovementStrategiesParameter,
->>>>>>> 5c3af727
         CCParameter.ReviewIDParameter,
         CCParameter.SkipHardGoalCheckParameter,
         CCParameter.UseReadyDefaultGoalsParameter,
@@ -553,12 +549,7 @@
         CCParameter.ExcludeRecentlyRemovedBrokersParameter,
         CCParameter.GoalsParameter,
         CCParameter.JSONParameter,
-<<<<<<< HEAD
-        CCParameter.SkipHardGoalCheckParameter,
-        CCParameter.SkipRackAwarenessCheckParameter,
-        CCParameter.ReasonParameter,
-=======
->>>>>>> 5c3af727
+        CCParameter.ReasonParameter,
         CCParameter.ReplicaMovementStrategiesParameter,
         CCParameter.ReplicationFactorParameter,
         CCParameter.ReviewIDParameter,
