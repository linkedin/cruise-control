--- conflicted
+++ resolved
@@ -75,16 +75,7 @@
     out.flush();
   }
 
-<<<<<<< HEAD
-  public static void returnProgress(HttpServletResponse response,
-                                    OperationFuture future,
-                                    boolean json,
-                                    KafkaCruiseControlConfig config
-                                    )
-      throws IOException {
-=======
-  public static void returnProgress(HttpServletResponse response, List<OperationFuture> futures, boolean json) throws IOException {
->>>>>>> c191ea15
+  public static void returnProgress(HttpServletResponse response, List<OperationFuture> futures, boolean json, KafkaCruiseControlConfig config) throws IOException {
     String responseMsg;
     if (json) {
       Map<String, Object> respMap = new HashMap<>(2);
