/*
 * Copyright 2017 LinkedIn Corp. Licensed under the BSD 2-Clause License (the "License"). See License in the project root for license information.
 */

package com.linkedin.kafka.cruisecontrol.monitor.sampling;

import com.linkedin.kafka.cruisecontrol.config.KafkaCruiseControlConfig;
import com.linkedin.kafka.cruisecontrol.KafkaCruiseControlUtils;
import com.linkedin.kafka.cruisecontrol.metricsreporter.exception.UnknownVersionException;
import java.util.ArrayList;
import java.util.Arrays;
import java.util.Collections;
import java.util.HashMap;
import java.util.HashSet;
import java.util.List;
import java.util.Map;
import java.util.Properties;
import java.util.Random;
import java.util.Set;
import java.util.concurrent.ExecutorService;
import java.util.concurrent.Executors;
import java.util.concurrent.TimeUnit;
import java.util.concurrent.atomic.AtomicInteger;
import java.util.concurrent.atomic.AtomicLong;
import kafka.admin.AdminUtils;
import kafka.admin.RackAwareMode;
import kafka.log.LogConfig;
import kafka.utils.ZkUtils;
import org.apache.kafka.clients.consumer.Consumer;
import org.apache.kafka.clients.consumer.ConsumerConfig;
import org.apache.kafka.clients.consumer.ConsumerRecord;
import org.apache.kafka.clients.consumer.ConsumerRecords;
import org.apache.kafka.clients.consumer.KafkaConsumer;
import org.apache.kafka.clients.consumer.OffsetAndTimestamp;
import org.apache.kafka.clients.producer.Callback;
import org.apache.kafka.clients.producer.KafkaProducer;
import org.apache.kafka.clients.producer.Producer;
import org.apache.kafka.clients.producer.ProducerConfig;
import org.apache.kafka.clients.producer.ProducerRecord;
import org.apache.kafka.clients.producer.RecordMetadata;
import org.apache.kafka.common.KafkaException;
import org.apache.kafka.common.PartitionInfo;
import org.apache.kafka.common.TopicPartition;
import org.apache.kafka.common.network.ListenerName;
import org.apache.kafka.common.protocol.SecurityProtocol;
import org.apache.kafka.common.requests.MetadataResponse;
import org.apache.kafka.common.serialization.ByteArrayDeserializer;
import org.apache.kafka.common.serialization.ByteArraySerializer;
import org.slf4j.Logger;
import org.slf4j.LoggerFactory;
import scala.collection.JavaConversions;

import static com.linkedin.kafka.cruisecontrol.monitor.MonitorUtils.ensureTopicNotUnderPartitionReassignment;

/**
 * The sample store that implements the {@link SampleStore}. It stores the partition metric samples and broker metric
 * samples back to Kafka and load from Kafka at startup.
 *
 * Required configurations for this class.
 * <ul>
 *   <li>{@link #PARTITION_METRIC_SAMPLE_STORE_TOPIC_CONFIG}: The config for the topic name of Kafka topic to store partition samples.</li>
 *   <li>{@link #BROKER_METRIC_SAMPLE_STORE_TOPIC_CONFIG}: The config for the topic name of Kafka topic to store broker samples.</li>
 *   <li>{@link #NUM_SAMPLE_LOADING_THREADS_CONFIG}: The config for the number of Kafka sample store consumer threads, default value is
 *   set to {@link #DEFAULT_NUM_SAMPLE_LOADING_THREADS}.</li>
 *   <li>{@link #SAMPLE_STORE_TOPIC_REPLICATION_FACTOR_CONFIG}: The config for the replication factor of Kafka sample store topics,
 *   default value is set to {@link #DEFAULT_SAMPLE_STORE_TOPIC_REPLICATION_FACTOR}.</li>
 *   <li>{@link #PARTITION_SAMPLE_STORE_TOPIC_PARTITION_COUNT_CONFIG}: The config for the number of partition for Kafka partition sample store
 *    topic, default value is set to {@link #DEFAULT_PARTITION_SAMPLE_STORE_TOPIC_PARTITION_COUNT}.</li>
 *   <li>{@link #BROKER_SAMPLE_STORE_TOPIC_PARTITION_COUNT_CONFIG}: The config for the number of partition for Kafka broker sample store topic,
 *   default value is set to {@link #DEFAULT_BROKER_SAMPLE_STORE_TOPIC_PARTITION_COUNT}.</li>
 *   <li>{@link #MIN_PARTITION_SAMPLE_STORE_TOPIC_RETENTION_TIME_MS_CONFIG}: The config for the minimal retention time for Kafka partition sample
 *   store topic, default value is set to {@link #DEFAULT_MIN_PARTITION_SAMPLE_STORE_TOPIC_RETENTION_TIME_MS}.</li>
 *   <li>{@link #MIN_BROKER_SAMPLE_STORE_TOPIC_RETENTION_TIME_MS_CONFIG}: The config for the minimal retention time for Kafka broker sample store
 *   topic, default value is set to {@link #DEFAULT_MIN_BROKER_SAMPLE_STORE_TOPIC_RETENTION_TIME_MS}.</li>
 *   <li>{@link #SKIP_SAMPLE_STORE_TOPIC_RACK_AWARENESS_CHECK_CONFIG}: The config to skip checking sample store topics' replica distribution violate
 *   rack awareness property or not, default value is set to false.</li>
 * </ul>
 */
public class KafkaSampleStore implements SampleStore {
  private static final Logger LOG = LoggerFactory.getLogger(KafkaSampleStore.class);
  private static final String DEFAULT_CLEANUP_POLICY = "delete";
  // Keep additional windows in case some of the windows do not have enough samples.
  private static final int ADDITIONAL_WINDOW_TO_RETAIN_FACTOR = 2;
  private static final ConsumerRecords<byte[], byte[]> SHUTDOWN_RECORDS = new ConsumerRecords<>(Collections.emptyMap());
  private static final long SAMPLE_POLL_TIMEOUT = 1000L;
  private static final long ZK_UTILS_CLOSE_TIMEOUT_MS = 10000L;

  protected static final int DEFAULT_NUM_SAMPLE_LOADING_THREADS = 8;
  protected static final int DEFAULT_SAMPLE_STORE_TOPIC_REPLICATION_FACTOR = 2;
  protected static final int DEFAULT_PARTITION_SAMPLE_STORE_TOPIC_PARTITION_COUNT = 32;
  protected static final int DEFAULT_BROKER_SAMPLE_STORE_TOPIC_PARTITION_COUNT = 32;
  protected static final long DEFAULT_MIN_PARTITION_SAMPLE_STORE_TOPIC_RETENTION_TIME_MS = 3600000L;
  protected static final long DEFAULT_MIN_BROKER_SAMPLE_STORE_TOPIC_RETENTION_TIME_MS = 3600000L;
  protected static final String PRODUCER_CLIENT_ID = "KafkaCruiseControlSampleStoreProducer";
  protected static final String CONSUMER_CLIENT_ID = "KafkaCruiseControlSampleStoreConsumer";
  protected static final Random RANDOM = new Random();
  protected List<KafkaConsumer<byte[], byte[]>> _consumers;
  protected ExecutorService _metricProcessorExecutor;
  protected String _partitionMetricSampleStoreTopic;
  protected String _brokerMetricSampleStoreTopic;
  protected Integer _sampleStoreTopicReplicationFactor;
  protected int _partitionSampleStoreTopicPartitionCount;
  protected int _brokerSampleStoreTopicPartitionCount;
  protected long _minPartitionSampleStoreTopicRetentionTimeMs;
  protected long _minBrokerSampleStoreTopicRetentionTimeMs;
  protected volatile double _loadingProgress;
  protected Producer<byte[], byte[]> _producer;
  protected volatile boolean _shutdown = false;
  protected boolean _skipSampleStoreTopicRackAwarenessCheck;

  public static final String PARTITION_METRIC_SAMPLE_STORE_TOPIC_CONFIG = "partition.metric.sample.store.topic";
  public static final String BROKER_METRIC_SAMPLE_STORE_TOPIC_CONFIG = "broker.metric.sample.store.topic";
  public static final String NUM_SAMPLE_LOADING_THREADS_CONFIG = "num.sample.loading.threads";
  public static final String SAMPLE_STORE_TOPIC_REPLICATION_FACTOR_CONFIG = "sample.store.topic.replication.factor";
  public static final String PARTITION_SAMPLE_STORE_TOPIC_PARTITION_COUNT_CONFIG = "partition.sample.store.topic.partition.count";
  public static final String BROKER_SAMPLE_STORE_TOPIC_PARTITION_COUNT_CONFIG = "broker.sample.store.topic.partition.count";
  public static final String MIN_PARTITION_SAMPLE_STORE_TOPIC_RETENTION_TIME_MS_CONFIG = "min.partition.sample.store.topic.retention.time.ms";
  public static final String MIN_BROKER_SAMPLE_STORE_TOPIC_RETENTION_TIME_MS_CONFIG = "min.broker.sample.store.topic.retention.time.ms";
  public static final String SKIP_SAMPLE_STORE_TOPIC_RACK_AWARENESS_CHECK_CONFIG = "skip.sample.store.topic.rack.awareness.check";
  @Override
  public void configure(Map<String, ?> config) {
    _partitionMetricSampleStoreTopic = KafkaCruiseControlUtils.getRequiredConfig(config, PARTITION_METRIC_SAMPLE_STORE_TOPIC_CONFIG);
    _brokerMetricSampleStoreTopic = KafkaCruiseControlUtils.getRequiredConfig(config, BROKER_METRIC_SAMPLE_STORE_TOPIC_CONFIG);
    String metricSampleStoreTopicReplicationFactorString = (String) config.get(SAMPLE_STORE_TOPIC_REPLICATION_FACTOR_CONFIG);
    _sampleStoreTopicReplicationFactor = metricSampleStoreTopicReplicationFactorString == null
                                         || metricSampleStoreTopicReplicationFactorString.isEmpty()
                                         ? null : Integer.parseInt(metricSampleStoreTopicReplicationFactorString);
    String partitionSampleStoreTopicPartitionCountString = (String) config.get(PARTITION_SAMPLE_STORE_TOPIC_PARTITION_COUNT_CONFIG);
    _partitionSampleStoreTopicPartitionCount = partitionSampleStoreTopicPartitionCountString == null
                                               || partitionSampleStoreTopicPartitionCountString.isEmpty()
                                               ? DEFAULT_PARTITION_SAMPLE_STORE_TOPIC_PARTITION_COUNT
                                               : Integer.parseInt(partitionSampleStoreTopicPartitionCountString);
    String brokerSampleStoreTopicPartitionCountString = (String) config.get(BROKER_SAMPLE_STORE_TOPIC_PARTITION_COUNT_CONFIG);
    _brokerSampleStoreTopicPartitionCount = brokerSampleStoreTopicPartitionCountString == null
                                            || brokerSampleStoreTopicPartitionCountString.isEmpty()
                                            ? DEFAULT_BROKER_SAMPLE_STORE_TOPIC_PARTITION_COUNT
                                            : Integer.parseInt(brokerSampleStoreTopicPartitionCountString);
    String minPartitionSampleStoreTopicRetentionTimeMsString = (String) config.get(MIN_PARTITION_SAMPLE_STORE_TOPIC_RETENTION_TIME_MS_CONFIG);
    _minPartitionSampleStoreTopicRetentionTimeMs = minPartitionSampleStoreTopicRetentionTimeMsString == null
                                                  || minPartitionSampleStoreTopicRetentionTimeMsString.isEmpty()
                                                  ? DEFAULT_MIN_PARTITION_SAMPLE_STORE_TOPIC_RETENTION_TIME_MS
                                                  : Long.parseLong(minPartitionSampleStoreTopicRetentionTimeMsString);
    String minBrokerSampleStoreTopicRetentionTimeMsString = (String) config.get(MIN_BROKER_SAMPLE_STORE_TOPIC_RETENTION_TIME_MS_CONFIG);
    _minBrokerSampleStoreTopicRetentionTimeMs = minBrokerSampleStoreTopicRetentionTimeMsString == null
                                               || minBrokerSampleStoreTopicRetentionTimeMsString.isEmpty()
                                               ? DEFAULT_MIN_BROKER_SAMPLE_STORE_TOPIC_RETENTION_TIME_MS
                                               : Long.parseLong(minBrokerSampleStoreTopicRetentionTimeMsString);
    String numProcessingThreadsString = (String) config.get(NUM_SAMPLE_LOADING_THREADS_CONFIG);
    int numProcessingThreads = numProcessingThreadsString == null || numProcessingThreadsString.isEmpty()
                               ? DEFAULT_NUM_SAMPLE_LOADING_THREADS : Integer.parseInt(numProcessingThreadsString);
    String skipSampleStoreTopicRackAwarenessCheckString = (String) config.get(SKIP_SAMPLE_STORE_TOPIC_RACK_AWARENESS_CHECK_CONFIG);
    _skipSampleStoreTopicRackAwarenessCheck = Boolean.parseBoolean(skipSampleStoreTopicRackAwarenessCheckString);
    _metricProcessorExecutor = Executors.newFixedThreadPool(numProcessingThreads);
    _consumers = new ArrayList<>(numProcessingThreads);
    for (int i = 0; i < numProcessingThreads; i++) {
      _consumers.add(createConsumer(config));
    }

    _producer = createProducer(config);
    _loadingProgress = -1.0;

    ensureTopicsCreated(config);
  }

  protected KafkaProducer<byte[], byte[]> createProducer(Map<String, ?> config) {
    Properties producerProps = new Properties();
    producerProps.putAll(config);
<<<<<<< HEAD
    String reconnectBackoffMs = (String) config.get(KafkaCruiseControlConfig.RECONNECT_BACKOFF_MS_CONFIG);
    if (reconnectBackoffMs == null) {
      reconnectBackoffMs = String.valueOf(DEFAULT_RECONNECT_BACKOFF_MS);
    }
    producerProps.setProperty(ProducerConfig.BOOTSTRAP_SERVERS_CONFIG,
                              (String) config.get(KafkaCruiseControlConfig.BOOTSTRAP_SERVERS_CONFIG));
=======
    String bootstrapServers = config.get(KafkaCruiseControlConfig.BOOTSTRAP_SERVERS_CONFIG).toString();
    // Trim the brackets in List's String representation.
    if (bootstrapServers.length() > 2) {
      bootstrapServers = bootstrapServers.substring(1, bootstrapServers.length() - 1);
    }
    producerProps.setProperty(ProducerConfig.BOOTSTRAP_SERVERS_CONFIG, bootstrapServers);
>>>>>>> 7b53d5bb
    producerProps.setProperty(ProducerConfig.CLIENT_ID_CONFIG, PRODUCER_CLIENT_ID);
    // Set batch.size and linger.ms to a big number to have better batching.
    producerProps.setProperty(ProducerConfig.LINGER_MS_CONFIG, "30000");
    producerProps.setProperty(ProducerConfig.BATCH_SIZE_CONFIG, "500000");
    producerProps.setProperty(ProducerConfig.BUFFER_MEMORY_CONFIG, "67108864");
    producerProps.setProperty(ProducerConfig.RETRIES_CONFIG, "5");
    producerProps.setProperty(ProducerConfig.COMPRESSION_TYPE_CONFIG, "gzip");
    producerProps.setProperty(ProducerConfig.KEY_SERIALIZER_CLASS_CONFIG, ByteArraySerializer.class.getName());
    producerProps.setProperty(ProducerConfig.VALUE_SERIALIZER_CLASS_CONFIG, ByteArraySerializer.class.getName());
<<<<<<< HEAD
    producerProps.setProperty(ProducerConfig.RECONNECT_BACKOFF_MS_CONFIG, reconnectBackoffMs);
=======
    producerProps.setProperty(ProducerConfig.RECONNECT_BACKOFF_MS_CONFIG,
                              config.get(KafkaCruiseControlConfig.RECONNECT_BACKOFF_MS_CONFIG).toString());
>>>>>>> 7b53d5bb
    return new KafkaProducer<>(producerProps);
  }

  protected KafkaConsumer<byte[], byte[]> createConsumer(Map<String, ?> config) {
    Properties consumerProps = new Properties();
    consumerProps.putAll(config);
    long randomToken = RANDOM.nextLong();
    String bootstrapServers = config.get(KafkaCruiseControlConfig.BOOTSTRAP_SERVERS_CONFIG).toString();
    // Trim the brackets in List's String representation.
    if (bootstrapServers.length() > 2) {
      bootstrapServers = bootstrapServers.substring(1, bootstrapServers.length() - 1);
    }
    consumerProps.setProperty(ConsumerConfig.BOOTSTRAP_SERVERS_CONFIG, bootstrapServers);
    consumerProps.setProperty(ConsumerConfig.GROUP_ID_CONFIG, "KafkaCruiseControlSampleStore" + randomToken);
    consumerProps.setProperty(ConsumerConfig.CLIENT_ID_CONFIG, CONSUMER_CLIENT_ID + randomToken);
    consumerProps.setProperty(ConsumerConfig.AUTO_OFFSET_RESET_CONFIG, "earliest");
    consumerProps.setProperty(ConsumerConfig.ENABLE_AUTO_COMMIT_CONFIG, "false");
    consumerProps.setProperty(ConsumerConfig.MAX_POLL_RECORDS_CONFIG, Integer.toString(Integer.MAX_VALUE));
    consumerProps.setProperty(ConsumerConfig.KEY_DESERIALIZER_CLASS_CONFIG, ByteArrayDeserializer.class.getName());
    consumerProps.setProperty(ConsumerConfig.VALUE_DESERIALIZER_CLASS_CONFIG, ByteArrayDeserializer.class.getName());
    consumerProps.setProperty(ConsumerConfig.RECONNECT_BACKOFF_MS_CONFIG,
                                             config.get(KafkaCruiseControlConfig.RECONNECT_BACKOFF_MS_CONFIG).toString());
    return new KafkaConsumer<>(consumerProps);
  }

  private void ensureTopicsCreated(Map<String, ?> config) {
    String zkConnect = (String) config.get(KafkaCruiseControlConfig.ZOOKEEPER_CONNECT_CONFIG);
    boolean zkSecurityEnabled = Boolean.parseBoolean((String) config.get(KafkaCruiseControlConfig.ZOOKEEPER_SECURITY_ENABLED_CONFIG));
    ZkUtils zkUtils = KafkaCruiseControlUtils.createZkUtils(zkConnect, zkSecurityEnabled);
    try {
      Map<String, List<PartitionInfo>> topics = _consumers.get(0).listTopics();
      long partitionSampleWindowMs = (Long) config.get(KafkaCruiseControlConfig.PARTITION_METRICS_WINDOW_MS_CONFIG);
      long brokerSampleWindowMs = (Long) config.get(KafkaCruiseControlConfig.BROKER_METRICS_WINDOW_MS_CONFIG);

      int numPartitionSampleWindows = (Integer) config.get(KafkaCruiseControlConfig.NUM_PARTITION_METRICS_WINDOWS_CONFIG);
      long partitionSampleRetentionMs = (numPartitionSampleWindows * ADDITIONAL_WINDOW_TO_RETAIN_FACTOR) * partitionSampleWindowMs;
      partitionSampleRetentionMs = Math.max(_minPartitionSampleStoreTopicRetentionTimeMs, partitionSampleRetentionMs);

      int numBrokerSampleWindows = (Integer) config.get(KafkaCruiseControlConfig.NUM_BROKER_METRICS_WINDOWS_CONFIG);
      long brokerSampleRetentionMs = (numBrokerSampleWindows * ADDITIONAL_WINDOW_TO_RETAIN_FACTOR) * brokerSampleWindowMs;
      brokerSampleRetentionMs = Math.max(_minBrokerSampleStoreTopicRetentionTimeMs, brokerSampleRetentionMs);

      int numberOfBrokersInCluster = zkUtils.getAllBrokersInCluster().size();
      if (numberOfBrokersInCluster <= 1) {
        throw new IllegalStateException(
            String.format("Kafka cluster has less than 2 brokers (brokers in cluster=%d, zookeeper.connect=%s)",
                          numberOfBrokersInCluster, zkConnect));
      }
      int replicationFactor = _sampleStoreTopicReplicationFactor == null ? Math.min(DEFAULT_SAMPLE_STORE_TOPIC_REPLICATION_FACTOR,
                              numberOfBrokersInCluster) : _sampleStoreTopicReplicationFactor;

      ensureTopicCreated(zkUtils, topics.keySet(), _partitionMetricSampleStoreTopic, partitionSampleRetentionMs,
                         replicationFactor, _partitionSampleStoreTopicPartitionCount);
      ensureTopicCreated(zkUtils, topics.keySet(), _brokerMetricSampleStoreTopic, brokerSampleRetentionMs,
                         replicationFactor, _brokerSampleStoreTopicPartitionCount);
    } finally {
      KafkaCruiseControlUtils.closeZkUtilsWithTimeout(zkUtils, ZK_UTILS_CLOSE_TIMEOUT_MS);
    }
  }

  /**
   * Add new partitions to the Kafka topic.
   *
   * @param zkUtils ZkUtils class to use to increase replication factor.
   * @param topic The topic to apply the change.
   * @param topicMetadata Topic metadata stored in Zookeeper.
   * @param partitionCount The target partition count of the topic.
   */
  private void maybeIncreaseTopicPartitionCount(ZkUtils zkUtils,
                                                String topic,
                                                MetadataResponse.TopicMetadata topicMetadata,
                                                int partitionCount) {
    if (partitionCount > topicMetadata.partitionMetadata().size()) {
      if (!ensureTopicNotUnderPartitionReassignment(zkUtils, topic)) {
        LOG.warn("There are ongoing partition reassignments for topic {}, skip checking its partition count.", topic);
        return;
      }
      AdminUtils.addPartitions(zkUtils, topic, partitionCount, "", true, RackAwareMode.Safe$.MODULE$);
      LOG.info("Kafka topic " + topic + " now has " + partitionCount + " partitions.");
    }
  }

  private void ensureTopicCreated(ZkUtils zkUtils,
                                  Set<String> allTopics,
                                  String topic,
                                  long retentionMs,
                                  int replicationFactor,
                                  int partitionCount) {
    Properties props = new Properties();
    props.setProperty(LogConfig.RetentionMsProp(), Long.toString(retentionMs));
    props.setProperty(LogConfig.CleanupPolicyProp(), DEFAULT_CLEANUP_POLICY);
    if (!allTopics.contains(topic)) {
      AdminUtils.createTopic(zkUtils, topic, partitionCount, replicationFactor, props, RackAwareMode.Safe$.MODULE$);
    } else {
      try {
        AdminUtils.changeTopicConfig(zkUtils, topic, props);
        MetadataResponse.TopicMetadata topicMetadata = AdminUtils.fetchTopicMetadataFromZk(JavaConversions.asScalaSet(Collections.singleton(topic)),
                                                       zkUtils,
                                                       ListenerName.forSecurityProtocol(SecurityProtocol.PLAINTEXT)).head();
        maybeIncreaseTopicPartitionCount(zkUtils, topic, topicMetadata, partitionCount);
      }  catch (RuntimeException re) {
        LOG.error("Skip updating configuration of topic " +  topic + " due to exception.", re);
      }
    }
  }

  @Override
  public void storeSamples(MetricSampler.Samples samples) {
    final AtomicInteger metricSampleCount = new AtomicInteger(0);
    for (PartitionMetricSample sample : samples.partitionMetricSamples()) {
      _producer.send(new ProducerRecord<>(_partitionMetricSampleStoreTopic, null, sample.sampleTime(), null, sample.toBytes()),
                     new Callback() {
                       @Override
                       public void onCompletion(RecordMetadata recordMetadata, Exception e) {
                         if (e == null) {
                           metricSampleCount.incrementAndGet();
                         } else {
                           LOG.error("Failed to produce partition metric sample for {} of timestamp {} due to exception",
                                     sample.entity().tp(), sample.sampleTime(), e);
                         }
                       }
                     });
    }
    final AtomicInteger brokerMetricSampleCount = new AtomicInteger(0);
    for (BrokerMetricSample sample : samples.brokerMetricSamples()) {
      _producer.send(new ProducerRecord<>(_brokerMetricSampleStoreTopic, sample.toBytes()),
                     new Callback() {
                       @Override
                       public void onCompletion(RecordMetadata recordMetadata, Exception e) {
                         if (e == null) {
                           brokerMetricSampleCount.incrementAndGet();
                         } else {
                           LOG.error("Failed to produce model training sample due to exception", e);
                         }
                       }
                     });
    }
    _producer.flush();
    if (LOG.isDebugEnabled()) {
      LOG.debug("Stored {} partition metric samples and {} broker metric samples to Kafka",
                metricSampleCount.get(), brokerMetricSampleCount.get());
    }
  }

  @Override
  public void loadSamples(SampleLoader sampleLoader) {
    LOG.info("Starting loading samples.");
    long startMs = System.currentTimeMillis();
    AtomicLong numPartitionMetricSamples = new AtomicLong(0L);
    AtomicLong numBrokerMetricSamples = new AtomicLong(0L);
    AtomicLong totalSamples = new AtomicLong(0L);
    AtomicLong numLoadedSamples = new AtomicLong(0L);
    try {
      prepareConsumers();

      for (KafkaConsumer<byte[], byte[]> consumer : _consumers) {
        _metricProcessorExecutor.submit(
            new MetricLoader(consumer, sampleLoader, numLoadedSamples, numPartitionMetricSamples, numBrokerMetricSamples,
                             totalSamples));
      }
      // Blocking waiting for the metric loading to finish.
      _metricProcessorExecutor.shutdown();
      _metricProcessorExecutor.awaitTermination(Long.MAX_VALUE, TimeUnit.MILLISECONDS);
    } catch (Exception e) {
      LOG.error("Received exception when loading samples", e);
    } finally {
      _consumers.forEach(Consumer::close);
      try {
        _metricProcessorExecutor.awaitTermination(30000, TimeUnit.MILLISECONDS);
      } catch (InterruptedException e) {
        LOG.warn("Interrupted during waiting for metrics processor to shutdown.");
      }
    }
    long endMs = System.currentTimeMillis();
    long addedPartitionSampleCount = sampleLoader.partitionSampleCount();
    long addedBrokerSampleCount = sampleLoader.brokerSampleCount();
    long discardedPartitionMetricSamples = numPartitionMetricSamples.get() - addedPartitionSampleCount;
    long discardedBrokerMetricSamples = numBrokerMetricSamples.get() - addedBrokerSampleCount;
    LOG.info("Sample loading finished. Loaded {}{} partition metrics samples and {}{} broker metric samples in {} ms.",
             addedPartitionSampleCount,
             discardedPartitionMetricSamples > 0 ? String.format("(%d discarded)", discardedPartitionMetricSamples) : "",
             sampleLoader.brokerSampleCount(),
             discardedBrokerMetricSamples > 0 ? String.format("(%d discarded)", discardedBrokerMetricSamples) : "",
             endMs - startMs);
  }

  @Override
  public double sampleLoadingProgress() {
    return _loadingProgress;
  }

  @Override
  public void evictSamplesBefore(long timestamp) {
    //TODO: use the deleteMessageBefore method to delete old samples.
  }

  @Override
  public void close() {
    _shutdown = true;
    _producer.close(300L, TimeUnit.SECONDS);
  }

  private void prepareConsumers() {
    int numConsumers = _consumers.size();
    List<List<TopicPartition>> assignments = new ArrayList<>();
    for (int i = 0; i < numConsumers; i++) {
      assignments.add(new ArrayList<>());
    }
    int j = 0;
    for (String topic : Arrays.asList(_partitionMetricSampleStoreTopic, _brokerMetricSampleStoreTopic)) {
      for (PartitionInfo partInfo : _consumers.get(0).partitionsFor(topic)) {
        assignments.get(j++ % numConsumers).add(new TopicPartition(partInfo.topic(), partInfo.partition()));
      }
    }
    for (int i = 0; i < numConsumers; i++) {
      _consumers.get(i).assign(assignments.get(i));
    }
  }

  private class MetricLoader implements Runnable {
    private final SampleLoader _sampleLoader;
    private final AtomicLong _numLoadedSamples;
    private final AtomicLong _numPartitionMetricSamples;
    private final AtomicLong _numBrokerMetricSamples;
    private final AtomicLong _totalSamples;
    private final KafkaConsumer<byte[], byte[]> _consumer;

    MetricLoader(KafkaConsumer<byte[], byte[]> consumer,
                 SampleLoader sampleLoader,
                 AtomicLong numLoadedSamples,
                 AtomicLong numPartitionMetricSamples,
                 AtomicLong numBrokerMetricSamples,
                 AtomicLong totalSamples) {
      _consumer = consumer;
      _sampleLoader = sampleLoader;
      _numLoadedSamples = numLoadedSamples;
      _numPartitionMetricSamples = numPartitionMetricSamples;
      _numBrokerMetricSamples = numBrokerMetricSamples;
      _totalSamples = totalSamples;
    }

    @Override
    public void run() {
      try {
        prepareConsumerOffset();
        Map<TopicPartition, Long> beginningOffsets = _consumer.beginningOffsets(_consumer.assignment());
        Map<TopicPartition, Long> endOffsets = _consumer.endOffsets(_consumer.assignment());
        LOG.debug("Loading beginning offsets: {}, loading end offsets: {}", beginningOffsets, endOffsets);
        for (Map.Entry<TopicPartition, Long> entry : beginningOffsets.entrySet()) {
          _totalSamples.addAndGet(endOffsets.get(entry.getKey()) - entry.getValue());
          _loadingProgress = (double) _numLoadedSamples.get() / _totalSamples.get();
        }
        while (!sampleLoadingFinished(endOffsets)) {
          try {
            ConsumerRecords<byte[], byte[]> consumerRecords = _consumer.poll(SAMPLE_POLL_TIMEOUT);
            if (consumerRecords == SHUTDOWN_RECORDS) {
              LOG.trace("Metric loader received empty records");
              return;
            }
            Set<PartitionMetricSample> partitionMetricSamples = new HashSet<>();
            Set<BrokerMetricSample> brokerMetricSamples = new HashSet<>();
            for (ConsumerRecord<byte[], byte[]> record : consumerRecords) {
              try {
                if (record.topic().equals(_partitionMetricSampleStoreTopic)) {
                  PartitionMetricSample sample = PartitionMetricSample.fromBytes(record.value());
                  partitionMetricSamples.add(sample);
                  LOG.trace("Loaded partition metric sample {}", sample);
                } else if (record.topic().equals(_brokerMetricSampleStoreTopic)) {
                  BrokerMetricSample sample = BrokerMetricSample.fromBytes(record.value());
                  // For some legacy BrokerMetricSample, there is no timestamp in the broker samples. In this case
                  // we use the record timestamp as the broker metric timestamp.
                  sample.close(record.timestamp());
                  brokerMetricSamples.add(sample);
                  LOG.trace("Loaded broker metric sample {}", sample);
                }
              } catch (UnknownVersionException e) {
                LOG.warn("Ignoring sample due to", e);
              }
            }
            if (!partitionMetricSamples.isEmpty() || !brokerMetricSamples.isEmpty()) {
              _sampleLoader.loadSamples(new MetricSampler.Samples(partitionMetricSamples, brokerMetricSamples));
              _numPartitionMetricSamples.getAndAdd(partitionMetricSamples.size());
              _numBrokerMetricSamples.getAndAdd(brokerMetricSamples.size());
              _loadingProgress = (double) _numLoadedSamples.addAndGet(consumerRecords.count()) / _totalSamples.get();
            }
          } catch (KafkaException ke) {
            if (ke.getMessage().toLowerCase().contains("record is corrupt")) {
              for (TopicPartition tp : _consumer.assignment()) {
                long position = _consumer.position(tp);
                if (position < endOffsets.get(tp)) {
                  _consumer.seek(tp, position + 1);
                }
              }
            } else {
              LOG.error("Metric loader received exception:", ke);
            }
          } catch (Exception e) {
            if (_shutdown) {
              return;
            } else {
              LOG.error("Metric loader received exception:", e);
            }
          }
        }
        LOG.info("Metric loader finished loading samples.");
      } catch (Throwable t) {
        LOG.warn("Encountered error when loading sample from Kafka.", t);
      }
    }

    private boolean sampleLoadingFinished(Map<TopicPartition, Long> endOffsets) {
      for (Map.Entry<TopicPartition, Long> entry : endOffsets.entrySet()) {
        long position = _consumer.position(entry.getKey());
        if (position < entry.getValue()) {
          LOG.debug("Partition {} is still lagging. Current position: {}, LEO: {}", entry.getKey(),
                    position, entry.getValue());
          return false;
        }
      }
      return true;
    }

    /**
     * Config the sample loading consumers to consume from proper starting offsets. The sample store Kafka topic may contain data
     * which are too old for {@link com.linkedin.cruisecontrol.monitor.sampling.aggregator.MetricSampleAggregator} to keep in memory,
     * to prevent loading these stale data, manually seek the consumers' staring offset to the offset at proper timestamp.
     */
    private void prepareConsumerOffset() {
      Map<TopicPartition, Long> beginningTimestamp = new HashMap<>(_consumer.assignment().size());
      long currentTimeMs = System.currentTimeMillis();
      for (TopicPartition tp : _consumer.assignment()) {
        if (tp.topic().equals(_brokerMetricSampleStoreTopic)) {
          beginningTimestamp.put(tp, currentTimeMs - _sampleLoader.brokerMonitoringPeriodMs());
        } else {
          beginningTimestamp.put(tp, currentTimeMs - _sampleLoader.partitionMonitoringPeriodMs());
        }
      }

      Set<TopicPartition> partitionWithNoRecentMessage = new HashSet<>();
      Map<TopicPartition, OffsetAndTimestamp> beginningOffsetAndTimestamp = _consumer.offsetsForTimes(beginningTimestamp);
      for (Map.Entry<TopicPartition, OffsetAndTimestamp> entry: beginningOffsetAndTimestamp.entrySet()) {
        if (entry.getValue() == null) {
          // If this sample store topic partition does not have data available after beginning timestamp, then seek to the
          // beginning of this topic partition.
          partitionWithNoRecentMessage.add(entry.getKey());
        } else {
          _consumer.seek(entry.getKey(), entry.getValue().offset());
        }
      }
      if (partitionWithNoRecentMessage.size() > 0) {
        _consumer.seekToBeginning(partitionWithNoRecentMessage);
      }
    }
  }
}<|MERGE_RESOLUTION|>--- conflicted
+++ resolved
@@ -165,21 +165,12 @@
   protected KafkaProducer<byte[], byte[]> createProducer(Map<String, ?> config) {
     Properties producerProps = new Properties();
     producerProps.putAll(config);
-<<<<<<< HEAD
-    String reconnectBackoffMs = (String) config.get(KafkaCruiseControlConfig.RECONNECT_BACKOFF_MS_CONFIG);
-    if (reconnectBackoffMs == null) {
-      reconnectBackoffMs = String.valueOf(DEFAULT_RECONNECT_BACKOFF_MS);
-    }
-    producerProps.setProperty(ProducerConfig.BOOTSTRAP_SERVERS_CONFIG,
-                              (String) config.get(KafkaCruiseControlConfig.BOOTSTRAP_SERVERS_CONFIG));
-=======
     String bootstrapServers = config.get(KafkaCruiseControlConfig.BOOTSTRAP_SERVERS_CONFIG).toString();
     // Trim the brackets in List's String representation.
     if (bootstrapServers.length() > 2) {
       bootstrapServers = bootstrapServers.substring(1, bootstrapServers.length() - 1);
     }
     producerProps.setProperty(ProducerConfig.BOOTSTRAP_SERVERS_CONFIG, bootstrapServers);
->>>>>>> 7b53d5bb
     producerProps.setProperty(ProducerConfig.CLIENT_ID_CONFIG, PRODUCER_CLIENT_ID);
     // Set batch.size and linger.ms to a big number to have better batching.
     producerProps.setProperty(ProducerConfig.LINGER_MS_CONFIG, "30000");
@@ -189,12 +180,8 @@
     producerProps.setProperty(ProducerConfig.COMPRESSION_TYPE_CONFIG, "gzip");
     producerProps.setProperty(ProducerConfig.KEY_SERIALIZER_CLASS_CONFIG, ByteArraySerializer.class.getName());
     producerProps.setProperty(ProducerConfig.VALUE_SERIALIZER_CLASS_CONFIG, ByteArraySerializer.class.getName());
-<<<<<<< HEAD
-    producerProps.setProperty(ProducerConfig.RECONNECT_BACKOFF_MS_CONFIG, reconnectBackoffMs);
-=======
     producerProps.setProperty(ProducerConfig.RECONNECT_BACKOFF_MS_CONFIG,
                               config.get(KafkaCruiseControlConfig.RECONNECT_BACKOFF_MS_CONFIG).toString());
->>>>>>> 7b53d5bb
     return new KafkaProducer<>(producerProps);
   }
 
