--- conflicted
+++ resolved
@@ -458,20 +458,14 @@
     boolean json;
     List<String> goals;
     try {
-<<<<<<< HEAD
       json = wantJSON(request);
-      String timeString = request.getParameter(TIME_PARAM);
-      boolean timeSpecified = timeString != null && timeString.toUpperCase().equals("NOW");
-=======
->>>>>>> dc44f079
       String verboseString = request.getParameter(VERBOSE_PARAM);
       verbose = verboseString != null && Boolean.parseBoolean(verboseString);
       String ignoreProposalCacheString = request.getParameter(IGNORE_PROPOSAL_CACHE_PARAM);
       String withAvailableValidWindowsString = request.getParameter(WITH_AVAILABLE_VALID_WINDOWS);
       String withAvailableValidPartitionsString = request.getParameter(WITH_AVAILABLE_VALID_PARTITIONS);
       String goalsString = request.getParameter(GOALS_PARAM);
-      // TODO: Handle urlencoded value (%2C insted of ,)
-      goals = goalsString == null || goalsString.isEmpty() ? Collections.emptyList() : Arrays.asList(goalsString.split(","));
+      goals = goalsString == null ? new ArrayList<>() : Arrays.asList(goalsString.split(","));
       goals.removeIf(String::isEmpty);
       ignoreProposalCache = (ignoreProposalCacheString != null && Boolean.parseBoolean(ignoreProposalCacheString))
           || !goals.isEmpty();
@@ -487,36 +481,21 @@
     GoalsAndRequirements goalsAndRequirements =
         getGoalsAndRequirements(goals, withAvailableValidPartitions, withAvailableValidWindows, ignoreProposalCache);
 
-<<<<<<< HEAD
-    GoalOptimizer.OptimizerResult optimizerResult;
-    if (!ignoreProposalCache && goals.isEmpty() && !withAvailableValidPartitions && !withAvailableValidWindows) {
-      optimizerResult = _kafkaCruiseControl.getOptimizationProposals();
-    } else {
-      ModelCompletenessRequirements requirements = getRequirements(withAvailableValidPartitions, withAvailableValidWindows);
-      optimizerResult = _kafkaCruiseControl.getOptimizationProposals(goals, requirements);
-    }
-    String loadBeforeOptimization;
-    String loadAfterOptimization;
-    if (json) {
-      loadBeforeOptimization = optimizerResult.brokerStatsBeforeOptimization().getJSONString();
-      loadAfterOptimization = optimizerResult.brokerStatsAfterOptimization().getJSONString();
-=======
     GoalOptimizer.OptimizerResult optimizerResult =
         _kafkaCruiseControl.getOptimizationProposals(goalsAndRequirements.goals(),
                                                      goalsAndRequirements.requirements());
-    String loadBeforeOptimization = optimizerResult.brokerStatsBeforeOptimization().toString();
-    String loadAfterOptimization = optimizerResult.brokerStatsAfterOptimization().toString();
+    String loadBeforeOptimization = json ?
+      optimizerResult.brokerStatsBeforeOptimization().getJSONString() :
+      optimizerResult.brokerStatsBeforeOptimization().toString();
+    String loadAfterOptimization = json ?
+      optimizerResult.brokerStatsAfterOptimization().getJSONString() :
+      optimizerResult.brokerStatsAfterOptimization().toString();
 
     setResponseCode(response, HttpServletResponse.SC_OK);
     OutputStream out = response.getOutputStream();
     if (!verbose) {
       out.write(KafkaCruiseControlServletUtils.getProposalSummary(optimizerResult).getBytes(StandardCharsets.UTF_8));
->>>>>>> dc44f079
-    } else {
-      loadBeforeOptimization = optimizerResult.brokerStatsBeforeOptimization().toString();
-      loadAfterOptimization = optimizerResult.brokerStatsAfterOptimization().toString();
-    }
-    OutputStream out = response.getOutputStream();
+    }
     if (!json) {
       if (!verbose) {
         out.write(KafkaCruiseControlServletUtils.getProposalSummary(optimizerResult).getBytes(StandardCharsets.UTF_8));
@@ -727,12 +706,7 @@
       dryrun = dryrunString == null || Boolean.parseBoolean(dryrunString);
 
       String goalsString = request.getParameter(GOALS_PARAM);
-<<<<<<< HEAD
-      // TODO: Handle urlencoded value (%2C insted of ,)
-      goals = goalsString == null || goalsString.isEmpty() ? Collections.emptyList() : Arrays.asList(goalsString.split(","));
-=======
       goals = goalsString == null ? new ArrayList<>() : Arrays.asList(goalsString.split(","));
->>>>>>> dc44f079
       goals.removeIf(String::isEmpty);
 
       String withAvailableValidWindowsString = request.getParameter(WITH_AVAILABLE_VALID_WINDOWS);
